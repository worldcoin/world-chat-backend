--- conflicted
+++ resolved
@@ -6,11 +6,6 @@
 pub enum EnclaveError {
     #[error("Enclave not initialized. Call Initialize first.")]
     NotInitialized,
-<<<<<<< HEAD
-=======
-    #[error("Unexpected response type")]
-    UnexpectedResponse,
->>>>>>> eff5b11a
 }
 
 /// Braze API configuration
@@ -18,13 +13,9 @@
 pub struct EnclaveInitializeRequest {
     /// Braze API key
     pub braze_api_key: String,
-<<<<<<< HEAD
-    /// Braze REST endpoint URL (e.g., https://rest.iad-01.braze.com)
-=======
     /// Braze REST API region (e.g., https://rest.{braze_api_region}.braze.com)
     pub braze_api_region: String,
     /// Enclave HTTP proxy port
->>>>>>> eff5b11a
     pub braze_http_proxy_port: u32,
 }
 
@@ -45,7 +36,6 @@
 impl Request for EnclaveHealthCheckRequest {
     const ROUTE_ID: &'static str = "/v1/health-check";
     type Response = Result<(), EnclaveError>;
-<<<<<<< HEAD
 }
 
 #[derive(Debug, Clone, Serialize, Deserialize)]
@@ -57,6 +47,4 @@
 impl Request for EnclavePushIdChallengeRequest {
     const ROUTE_ID: &'static str = "/v1/push-id-challenge";
     type Response = Result<bool, EnclaveError>;
-=======
->>>>>>> eff5b11a
 }