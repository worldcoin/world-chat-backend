use std::sync::Arc;
use std::time::Duration;

use aws_config::{BehaviorVersion, Region};
use aws_credential_types::Credentials;
use aws_sdk_dynamodb::types::{
    AttributeDefinition, BillingMode, GlobalSecondaryIndex, KeySchemaElement, KeyType, Projection,
    ProjectionType, ScalarAttributeType,
};
use aws_sdk_dynamodb::Client as DynamoDbClient;
use backend_storage::group_invite::{
    GroupInviteAttribute, GroupInviteCreateRequest, GroupInviteStorage,
};
use tokio::time::sleep;
use uuid::Uuid;

/// Test configuration for LocalStack
const LOCALSTACK_ENDPOINT: &str = "http://localhost:4566";
const TEST_REGION: &str = "us-east-1";
const TEST_TOPIC_INDEX_NAME: &str = "topic-index";

/// Test context that automatically cleans up the table on drop
struct TestContext {
    storage: GroupInviteStorage,
    table_name: String,
    dynamodb_client: Arc<DynamoDbClient>,
}

impl Drop for TestContext {
    fn drop(&mut self) {
        // Clean up the table
        let client = self.dynamodb_client.clone();
        let table = self.table_name.clone();

        // Use tokio runtime to delete table
        let handle = tokio::runtime::Handle::try_current();
        if let Ok(handle) = handle {
            handle.spawn(async move {
                let _ = client.delete_table().table_name(&table).send().await;
            });
        }
    }
}

/// Creates a test setup with a unique table
async fn setup_test() -> TestContext {
    // Create unique table name
    let table_name = format!("test-group-invites-{}", Uuid::new_v4());

    // Configure AWS SDK for LocalStack
    let credentials = Credentials::from_keys(
        "test", // AWS_ACCESS_KEY_ID
        "test", // AWS_SECRET_ACCESS_KEY
        None,   // no session token
    );
    let config = aws_config::defaults(BehaviorVersion::latest())
        .endpoint_url(LOCALSTACK_ENDPOINT)
        .region(Region::new(TEST_REGION))
        .credentials_provider(credentials)
        .load()
        .await;

    let dynamodb_client = Arc::new(DynamoDbClient::new(&config));

    // Create the table with GSI
    dynamodb_client
        .create_table()
        .table_name(&table_name)
        .billing_mode(BillingMode::PayPerRequest)
        // Primary key
        .key_schema(
            KeySchemaElement::builder()
                .attribute_name(GroupInviteAttribute::Id.to_string())
                .key_type(KeyType::Hash)
                .build()
                .expect("Failed to build key schema"),
        )
        // Attribute definitions
        .attribute_definitions(
            AttributeDefinition::builder()
                .attribute_name(GroupInviteAttribute::Id.to_string())
                .attribute_type(ScalarAttributeType::S)
                .build()
                .expect("Failed to build attribute definition"),
        )
        .attribute_definitions(
            AttributeDefinition::builder()
                .attribute_name(GroupInviteAttribute::Topic.to_string())
                .attribute_type(ScalarAttributeType::S)
                .build()
                .expect("Failed to build attribute definition"),
        )
        // Global Secondary Index for topic queries
        .global_secondary_indexes(
            GlobalSecondaryIndex::builder()
                .index_name(TEST_TOPIC_INDEX_NAME)
                .key_schema(
                    KeySchemaElement::builder()
                        .attribute_name(GroupInviteAttribute::Topic.to_string())
                        .key_type(KeyType::Hash)
                        .build()
                        .expect("Failed to build GSI key schema"),
                )
                .projection(
                    Projection::builder()
                        .projection_type(ProjectionType::All)
                        .build(),
                )
                .build()
                .expect("Failed to build GSI"),
        )
        .send()
        .await
        .expect("Failed to create test table");

    // Wait for table to be ready
    sleep(Duration::from_millis(100)).await;

    let storage = GroupInviteStorage::new(
        dynamodb_client.clone(),
        table_name.clone(),
        TEST_TOPIC_INDEX_NAME.to_string(),
    );

    TestContext {
        storage,
        table_name,
        dynamodb_client,
    }
}

/// Creates a test invite request with all optional fields populated
fn create_test_invite_request(topic: &str) -> GroupInviteCreateRequest {
    GroupInviteCreateRequest {
        topic: topic.to_string(),
        group_name: format!("Test Group for {}", topic),
        creator_encrypted_push_id: format!("encrypted_push_{}", Uuid::new_v4()),
        max_uses: Some(10),
        expires_at: Some(1_234_567_890),
    }
}

#[tokio::test]
async fn test_create_group_invite() {
    let ctx = setup_test().await;
    let topic = format!("topic-{}", Uuid::new_v4());
    let request = create_test_invite_request(&topic);

    // Create the invite
    let invite = ctx
        .storage
        .create(request.clone())
        .await
        .expect("Failed to create group invite");

    // Verify the created invite has all expected fields
    assert!(!invite.id.is_empty());
    assert_eq!(invite.topic, request.topic);
    assert_eq!(invite.group_name, request.group_name);
    assert_eq!(
        invite.creator_encrypted_push_id,
        request.creator_encrypted_push_id
    );
    assert_eq!(invite.max_uses, request.max_uses);
    assert_eq!(invite.expires_at, request.expires_at);
}

#[tokio::test]
async fn test_create_group_invite_without_optional_fields() {
    let ctx = setup_test().await;
    let topic = format!("topic-{}", Uuid::new_v4());
    let request = GroupInviteCreateRequest {
        topic: topic.to_string(),
        group_name: format!("Test Group for {topic}"),
        creator_encrypted_push_id: format!("encrypted_push_{}", Uuid::new_v4()),
        max_uses: None,
        expires_at: None,
    };

    // Create the invite
    let invite = ctx
        .storage
        .create(request.clone())
        .await
        .expect("Failed to create group invite");

    // Verify the created invite
    assert!(!invite.id.is_empty());
    assert_eq!(invite.topic, request.topic);
    assert_eq!(invite.group_name, request.group_name);
    assert_eq!(
        invite.creator_encrypted_push_id,
        request.creator_encrypted_push_id
    );
    assert_eq!(invite.max_uses, None);
    assert_eq!(invite.expires_at, None);
}

#[tokio::test]
async fn test_get_one_existing_invite() {
    let ctx = setup_test().await;
    let topic = format!("topic-{}", Uuid::new_v4());
    let request = create_test_invite_request(&topic);

    // Create the invite
    let created_invite = ctx
        .storage
        .create(request.clone())
        .await
        .expect("Failed to create group invite");

    // Get the invite by ID
    let retrieved_invite = ctx
        .storage
        .get_one(&created_invite.id)
        .await
        .expect("Failed to get group invite");

    // Verify we got the invite
    assert!(retrieved_invite.is_some());
    let retrieved_invite = retrieved_invite.unwrap();

    assert_eq!(retrieved_invite.id, created_invite.id);
    assert_eq!(retrieved_invite.topic, created_invite.topic);
    assert_eq!(retrieved_invite.group_name, created_invite.group_name);
    assert_eq!(
        retrieved_invite.creator_encrypted_push_id,
        created_invite.creator_encrypted_push_id
    );
    assert_eq!(retrieved_invite.max_uses, created_invite.max_uses);
    assert_eq!(retrieved_invite.created_at, created_invite.created_at);
    assert_eq!(retrieved_invite.expires_at, created_invite.expires_at);
}

#[tokio::test]
async fn test_get_one_non_existing_invite() {
    let ctx = setup_test().await;

    // Try to get a non-existing invite
    let non_existing_id = Uuid::new_v4().to_string();
    let result = ctx
        .storage
        .get_one(&non_existing_id)
        .await
        .expect("Failed to query non-existing invite");

    // Should return None
    assert!(result.is_none());
}

#[tokio::test]
async fn test_delete_existing_invite() {
    let ctx = setup_test().await;
    let topic = format!("topic-{}", Uuid::new_v4());
    let request = create_test_invite_request(&topic);

    // Create the invite
    let created_invite = ctx
        .storage
        .create(request)
        .await
        .expect("Failed to create group invite");

    // Delete the invite
    ctx.storage
        .delete(&created_invite.id)
        .await
        .expect("Failed to delete group invite");

    // Try to get the deleted invite
    let result = ctx
        .storage
        .get_one(&created_invite.id)
        .await
        .expect("Failed to query deleted invite");

    // Should be gone
    assert!(result.is_none());
}

#[tokio::test]
async fn test_delete_non_existing_invite() {
    let ctx = setup_test().await;

    // Try to delete a non-existing invite
    let non_existing_id = Uuid::new_v4().to_string();

    // Delete should succeed even if item doesn't exist (DynamoDB behavior)
    ctx.storage
        .delete(&non_existing_id)
        .await
        .expect("Failed to delete non-existing invite");
<<<<<<< HEAD
=======
}

#[tokio::test]
async fn test_get_latest_by_topic() {
    let ctx = setup_test().await;
    let topic = format!("topic-{}", Uuid::new_v4());
    let push_id = format!("encrypted_push_{}", Uuid::new_v4());

    // Create the invite for topic A and push ID A
    let _ = ctx
        .storage
        .create(GroupInviteCreateRequest {
            topic: topic.to_string(),
            group_name: format!("Test Group for {}", topic),
            creator_encrypted_push_id: push_id.clone(),
            max_uses: None,
            expires_at: None,
        })
        .await
        .expect("Failed to create group invite");

    // Create another invite for topic A and push ID A
    let created_invite_user_a_topic_a_latest = ctx
        .storage
        .create(GroupInviteCreateRequest {
            topic: topic.to_string(),
            group_name: format!("Test Group for {}", topic),
            creator_encrypted_push_id: push_id.clone(),
            max_uses: None,
            expires_at: None,
        })
        .await
        .expect("Failed to create group invite");

    // Create another invite for a different topic and push ID
    let _ = ctx
        .storage
        .create(GroupInviteCreateRequest {
            topic: Uuid::new_v4().to_string(),
            group_name: "Test Group".to_string(),
            creator_encrypted_push_id: Uuid::new_v4().to_string(),
            max_uses: None,
            expires_at: None,
        })
        .await
        .expect("Failed to create group invite");

    // Query the latest invite for topic A and push ID A
    let latest_invite = ctx
        .storage
        .get_latest_by_topic(&push_id, &topic)
        .await
        .expect("Failed to get latest invite")
        .expect("No invite found");

    // Should be gone
    assert_eq!(latest_invite.id, created_invite_user_a_topic_a_latest.id);
    assert_eq!(
        latest_invite.topic,
        created_invite_user_a_topic_a_latest.topic
    );
    assert_eq!(
        latest_invite.creator_encrypted_push_id,
        created_invite_user_a_topic_a_latest.creator_encrypted_push_id
    );
    assert_eq!(
        latest_invite.created_at,
        created_invite_user_a_topic_a_latest.created_at
    );
>>>>>>> a77e1174
}<|MERGE_RESOLUTION|>--- conflicted
+++ resolved
@@ -290,8 +290,6 @@
         .delete(&non_existing_id)
         .await
         .expect("Failed to delete non-existing invite");
-<<<<<<< HEAD
-=======
 }
 
 #[tokio::test]
@@ -361,5 +359,4 @@
         latest_invite.created_at,
         created_invite_user_a_topic_a_latest.created_at
     );
->>>>>>> a77e1174
 }