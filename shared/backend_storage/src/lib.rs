--- conflicted
+++ resolved
@@ -12,10 +12,7 @@
 )]
 
 pub mod auth_proof;
-<<<<<<< HEAD
+pub mod group_invite;
 pub mod group_join_request;
-=======
-pub mod group_invite;
->>>>>>> b7b8d32f
 pub mod push_subscription;
 pub mod queue;