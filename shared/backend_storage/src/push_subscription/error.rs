//! Error types for push notification storage operations

use aws_sdk_dynamodb::error::SdkError;
use aws_sdk_dynamodb::operation::{
    delete_item::DeleteItemError, get_item::GetItemError, put_item::PutItemError, query::QueryError,
};
use thiserror::Error;

/// Result type for push notification storage operations
pub type PushSubscriptionStorageResult<T> = Result<T, PushSubscriptionStorageError>;

/// Errors that can occur during push notification storage operations
#[derive(Error, Debug)]
pub enum PushSubscriptionStorageError {
    /// Failed to insert subscription into Dynamo DB
    #[error("Failed to insert subscription into DynamoDB: {0}")]
    DynamoDbPutError(#[from] SdkError<PutItemError>),

    /// Failed to delete subscription from Dynamo DB
    #[error("Failed to delete subscription from DynamoDB: {0}")]
    DynamoDbDeleteError(#[from] SdkError<DeleteItemError>),

    /// Failed to get subscription from Dynamo DB
    #[error("Failed to get subscription from DynamoDB: {0}")]
    DynamoDbGetError(#[from] SdkError<GetItemError>),

    /// Failed to query subscriptions from Dynamo DB
    #[error("Failed to query subscriptions from DynamoDB: {0}")]
    DynamoDbQueryError(#[from] SdkError<QueryError>),

    /// Failed to parse subscription from Dynamo DB item
    #[error("Failed to parse subscription: {0}")]
    ParseSubscriptionError(String),

<<<<<<< HEAD
=======
    /// Push subscription already exists
    #[error("Push subscription already exists")]
    PushSubscriptionExists,

>>>>>>> b8feff9b
    /// Serialization error for `serde_dynamo`
    #[error("Serialization error: {0}")]
    SerializationError(String),
}<|MERGE_RESOLUTION|>--- conflicted
+++ resolved
@@ -32,13 +32,10 @@
     #[error("Failed to parse subscription: {0}")]
     ParseSubscriptionError(String),
 
-<<<<<<< HEAD
-=======
     /// Push subscription already exists
     #[error("Push subscription already exists")]
     PushSubscriptionExists,
 
->>>>>>> b8feff9b
     /// Serialization error for `serde_dynamo`
     #[error("Serialization error: {0}")]
     SerializationError(String),
