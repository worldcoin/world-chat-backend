use std::sync::Arc;
use tracing::{error, info};
use tracing_subscriber::EnvFilter;

<<<<<<< HEAD
use notification_worker::health;
=======
use aws_sdk_dynamodb::Client as DynamoDbClient;
use aws_sdk_sqs::Client as SqsClient;

use backend_storage::push_notification::PushNotificationStorage;
use backend_storage::queue::NotificationQueue;
>>>>>>> 78a288fb
use notification_worker::types::environment::Environment;
use notification_worker::worker::XmtpWorker;

#[tokio::main]
async fn main() -> anyhow::Result<()> {
    // Initialize tracing
    tracing_subscriber::fmt()
        .with_env_filter(EnvFilter::from_default_env())
        .init();

    // Initialize rustls crypto provider
    rustls::crypto::ring::default_provider()
        .install_default()
        .expect("Failed to install rustls crypto provider");

    // Get environment
    let env = Environment::from_env();
    info!("Starting XMTP Notification Worker in {:?} environment", env);

    // Initialize notification queue
    let sqs_client = Arc::new(SqsClient::new(&env.aws_config().await));
    let notification_queue = Arc::new(NotificationQueue::new(
        sqs_client,
        env.notification_queue_config(),
    ));

    // Initialise Push Notification Subscription storage
    let dynamodb_client = Arc::new(DynamoDbClient::new(&env.aws_config().await));
    let subscription_storage = Arc::new(PushNotificationStorage::new(
        dynamodb_client,
        env.push_subscription_table_name(),
        env.push_subscription_gsi_name(),
    ));

    // Create and start the worker
<<<<<<< HEAD
    match XmtpWorker::new(env.clone()).await {
=======
    match XmtpWorker::new(env, notification_queue, subscription_storage).await {
>>>>>>> 78a288fb
        Ok(worker) => {
            info!("Successfully connected to XMTP node");

            // Get shutdown token for signal handling
            let shutdown_token = worker.shutdown_token();

            // Start health check server
            let health_shutdown = shutdown_token.clone();
            tokio::spawn(async move {
                if let Err(e) = health::start_health_server(health_shutdown).await {
                    error!("Health server error: {}", e);
                }
            });

            // Spawn signal handler
            let signal_shutdown = shutdown_token.clone();
            tokio::spawn(async move {
                match tokio::signal::ctrl_c().await {
                    Ok(()) => {
                        info!("Received Ctrl+C, initiating graceful shutdown...");
                        signal_shutdown.cancel();
                    }
                    Err(e) => {
                        error!("Failed to listen for Ctrl+C: {}", e);
                    }
                }
            });

            // Run the worker
            if let Err(e) = worker.start().await {
                error!("Worker error: {}", e);
                return Err(e);
            }
        }
        Err(e) => {
            error!("Failed to create worker: {}", e);
            return Err(e);
        }
    }

    info!("XMTP Notification Worker stopped");
    Ok(())
}<|MERGE_RESOLUTION|>--- conflicted
+++ resolved
@@ -2,15 +2,12 @@
 use tracing::{error, info};
 use tracing_subscriber::EnvFilter;
 
-<<<<<<< HEAD
-use notification_worker::health;
-=======
 use aws_sdk_dynamodb::Client as DynamoDbClient;
 use aws_sdk_sqs::Client as SqsClient;
 
 use backend_storage::push_notification::PushNotificationStorage;
 use backend_storage::queue::NotificationQueue;
->>>>>>> 78a288fb
+use notification_worker::health;
 use notification_worker::types::environment::Environment;
 use notification_worker::worker::XmtpWorker;
 
@@ -46,11 +43,7 @@
     ));
 
     // Create and start the worker
-<<<<<<< HEAD
-    match XmtpWorker::new(env.clone()).await {
-=======
-    match XmtpWorker::new(env, notification_queue, subscription_storage).await {
->>>>>>> 78a288fb
+    match XmtpWorker::new(env.clone(), notification_queue, subscription_storage).await {
         Ok(worker) => {
             info!("Successfully connected to XMTP node");
 
