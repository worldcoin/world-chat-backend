--- conflicted
+++ resolved
@@ -3,6 +3,7 @@
 use crate::{xmtp::message_api::v1::Envelope, xmtp_utils::MessageContext};
 use anyhow::Context;
 use backend_storage::{
+    push_subscription::PushSubscriptionStorage,
     push_subscription::PushSubscriptionStorage,
     queue::{Notification, NotificationQueue},
 };
@@ -18,6 +19,7 @@
     worker_id: usize,
     notification_queue: Arc<NotificationQueue>,
     subscription_storage: Arc<PushSubscriptionStorage>,
+    subscription_storage: Arc<PushSubscriptionStorage>,
 }
 
 impl MessageProcessor {
@@ -27,6 +29,7 @@
     pub fn new(
         worker_id: usize,
         notification_queue: Arc<NotificationQueue>,
+        subscription_storage: Arc<PushSubscriptionStorage>,
         subscription_storage: Arc<PushSubscriptionStorage>,
     ) -> Self {
         Self {
@@ -109,16 +112,8 @@
                 // Don't block notification for valid HMACs but log error
                 Err(e) => {
                     error!(
-<<<<<<< HEAD
-                        "Worker {} failed to check sender for subscription {}: {}. Message context: {:?}",
-                        self.worker_id,
-                        s.hmac_key,
-                        e,
-                        message_context
-=======
                         "Failed to check sender for subscription {}: {}. Message context: {:?}",
                         s.hmac_key, e, message_context
->>>>>>> e7bf8174
                     );
                     Some(s.encrypted_push_id) // Include on error to be safe
                 }
