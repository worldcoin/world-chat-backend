use std::{collections::HashSet, sync::Arc};

use crate::{xmtp::message_api::v1::Envelope, xmtp_utils::MessageContext};
use anyhow::Context;
use backend_storage::{
    push_subscription::PushSubscriptionStorage,
    queue::{Notification, NotificationQueue},
};
use base64::{engine::general_purpose::STANDARD, Engine as _};
use metrics::counter;
use tokio_util::sync::CancellationToken;

<<<<<<< HEAD
use tracing::{error, info, instrument, Span};
=======
use tracing::{debug, error, info, instrument, Span};
>>>>>>> 13cbec5f
use uuid::Uuid;

use crate::xmtp_utils::is_v3_topic;

/// `MessageProcessor` handles individual message processing
pub struct MessageProcessor {
    #[allow(unused)]
    worker_id: usize,
    notification_queue: Arc<NotificationQueue>,
    subscription_storage: Arc<PushSubscriptionStorage>,
}

impl MessageProcessor {
    /// Creates a new `MessageProcessor`
    #[must_use]
    #[allow(clippy::missing_const_for_fn)]
    pub fn new(
        worker_id: usize,
        notification_queue: Arc<NotificationQueue>,
        subscription_storage: Arc<PushSubscriptionStorage>,
    ) -> Self {
        Self {
            worker_id,
            notification_queue,
            subscription_storage,
        }
    }

    /// Runs the message processor loop
    #[allow(clippy::cognitive_complexity)]
    pub async fn run(
        &self,
        receiver: flume::Receiver<Envelope>,
        shutdown_token: CancellationToken,
    ) {
        info!("Message processor started");

        loop {
            tokio::select! {
                () = shutdown_token.cancelled() => {
                    info!("Message processor received shutdown signal");
                    break;
                }
                result = receiver.recv_async() => {
                    match result {
                        Ok(message) => {
                            if let Err(e) = self.process_message(&message).await {
                                error!("Failed to process message: {}", e);
                            }
                        }
                        Err(flume::RecvError::Disconnected) => {
                            info!("Message channel closed");
                            break;
                        }
                    }
                }
            }
        }

        info!("Message processor stopped");
    }

    /// Processes a single message
    ///
    /// # Errors
    ///
    /// Returns an error if the message cannot be processed.
<<<<<<< HEAD
    #[instrument(skip(self, envelope), fields(content_topic = %envelope.content_topic, message_id = tracing::field::Empty, request_id = %Uuid::new_v4()))]
=======
    #[instrument(skip(self, envelope), fields(worker_id = self.worker_id, content_topic = %envelope.content_topic, message_id = tracing::field::Empty, request_id = %Uuid::new_v4()))]
>>>>>>> 13cbec5f
    pub async fn process_message(&self, envelope: &Envelope) -> anyhow::Result<()> {
        // Step 1: Filter out messages that are not V3, following example from XMTP
        if !is_v3_topic(&envelope.content_topic) {
            return Ok(());
        }

        info!(
            "Processing message - Timestamp: {}, Size: {} bytes",
            envelope.timestamp_ns,
            envelope.message.len()
        );

        let message_context = MessageContext::from_xmtp_envelope(envelope)?;

        // Step 2: Filter out messages that should not be pushed
        if Some(false) == message_context.should_push {
            info!("Message should not be pushed");
            return Ok(());
        }

        // Step 3: Filter out self-notifications, a user should not receive a notification for their own message
        let subscriptions = self
            .subscription_storage
            .get_all_by_topic(&envelope.content_topic)
            .await?;

        info!("Subscriptions found: {:?}", subscriptions);
        let subscribed_encrypted_push_ids = subscriptions
            .into_iter()
            .filter_map(|s| match message_context.is_sender(&s.hmac_key) {
                Ok(true) => None, // Filter out self-notifications (sender matches subscription)
                Ok(false) => Some(s.encrypted_push_id),
                // Don't block notification for valid HMACs but log error
                Err(e) => {
                    error!(
                        "Failed to check sender for subscription {}: {}. Message context: {:?}",
                        s.hmac_key, e, message_context
                    );
                    Some(s.encrypted_push_id) // Include on error to be safe
                }
            })
            .collect::<HashSet<_>>();
        if subscribed_encrypted_push_ids.is_empty() {
            return Ok(());
        }

        // Convert XMTP envelope to notification
        let notification = Notification {
            topic: envelope.content_topic.clone(),
            subscribed_encrypted_push_ids: subscribed_encrypted_push_ids.into_iter().collect(),
            encrypted_message_base64: STANDARD.encode(envelope.message.as_slice()),
        };

        // Step 4: Publish to notification queue
        let message_id = self
            .notification_queue
            .send_message(&notification)
            .await
            .context("Failed to send message to notification queue")?;

        Span::current().record("message_id", message_id);
        counter!("notification_queued").increment(1);

        Ok(())
    }
}<|MERGE_RESOLUTION|>--- conflicted
+++ resolved
@@ -10,11 +10,7 @@
 use metrics::counter;
 use tokio_util::sync::CancellationToken;
 
-<<<<<<< HEAD
 use tracing::{error, info, instrument, Span};
-=======
-use tracing::{debug, error, info, instrument, Span};
->>>>>>> 13cbec5f
 use uuid::Uuid;
 
 use crate::xmtp_utils::is_v3_topic;
@@ -82,11 +78,7 @@
     /// # Errors
     ///
     /// Returns an error if the message cannot be processed.
-<<<<<<< HEAD
-    #[instrument(skip(self, envelope), fields(content_topic = %envelope.content_topic, message_id = tracing::field::Empty, request_id = %Uuid::new_v4()))]
-=======
     #[instrument(skip(self, envelope), fields(worker_id = self.worker_id, content_topic = %envelope.content_topic, message_id = tracing::field::Empty, request_id = %Uuid::new_v4()))]
->>>>>>> 13cbec5f
     pub async fn process_message(&self, envelope: &Envelope) -> anyhow::Result<()> {
         // Step 1: Filter out messages that are not V3, following example from XMTP
         if !is_v3_topic(&envelope.content_topic) {
