--- conflicted
+++ resolved
@@ -109,16 +109,8 @@
                 // Don't block notification for valid HMACs but log error
                 Err(e) => {
                     error!(
-<<<<<<< HEAD
                         "Failed to check sender for subscription {}: {}. Message context: {:?}",
-                        s.hmac, e, message_context
-=======
-                        "Worker {} failed to check sender for subscription {}: {}. Message context: {:?}",
-                        self.worker_id,
-                        s.hmac_key,
-                        e,
-                        message_context
->>>>>>> b8feff9b
+                        s.hmac_key, e, message_context
                     );
                     Some(s.encrypted_push_id) // Include on error to be safe
                 }
