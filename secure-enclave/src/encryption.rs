use std::{fs, path::Path};

use crypto_box::{aead::OsRng, PublicKey, SecretKey};
<<<<<<< HEAD
use hex::FromHex;
=======
use enclave_types::EnclaveError;
>>>>>>> 0a8e337f

/// An asymmetric key pair (X25519), used for end-to-end encrypted communications.
pub struct KeyPair {
    pub public_key: PublicKey,
    pub private_key: SecretKey,
}

impl KeyPair {
    pub fn from_secret_key_bytes(secret_key_bytes: &[u8]) -> Result<Self, EnclaveError> {
        let private_key = SecretKey::from_slice(secret_key_bytes)
            .map_err(|_| EnclaveError::KeyPairCreationFailed)?;
        let public_key = private_key.public_key();

        Ok(Self {
            public_key,
            private_key,
        })
    }

    /// Generates a new key pair using the OS RNG.
    pub fn generate() -> Self {
        let secret_key = "aed04879a02e50c8f7b113776668bbf0aed04879a02e50c8f7b113776668bbf0";
        // Safe: at startup we verify the kernel RNG is backed by `nsm-hwrng`.
        let secret_key_bytes = <[u8; 32]>::from_hex(secret_key).unwrap();
        let private_key = SecretKey::from_bytes(secret_key_bytes);
        let public_key = private_key.public_key();

        Self {
            public_key,
            private_key,
        }
    }
}

/// Verify that the kernel's HW RNG source in use is `nsm-hwrng`.
/// This ensures the AWS Nitro RNG was registered and is periodically feeding entropy.
/// See Randomness Section in:
/// `<https://blog.trailofbits.com/2024/09/24/notes-on-aws-nitro-enclaves-attack-surface>`
pub fn verify_nsm_hwrng_current() -> anyhow::Result<()> {
    const SYSFS_PATHS: [&str; 2] = [
        "/sys/class/misc/hw_random/rng_current",
        "/sys/devices/virtual/misc/hw_random/rng_current",
    ];

    for path in SYSFS_PATHS {
        if Path::new(path).exists() {
            let contents = fs::read_to_string(path)?;
            let current = contents.trim();
            tracing::info!("rng_current={current}");

            return if current == "nsm-hwrng" {
                Ok(())
            } else {
                Err(anyhow::anyhow!(
                    "rng_current is '{current}', expected 'nsm-hwrng'"
                ))
            };
        }
    }

    Err(anyhow::anyhow!("rng_current sysfs path not found"))
}<|MERGE_RESOLUTION|>--- conflicted
+++ resolved
@@ -1,11 +1,8 @@
 use std::{fs, path::Path};
 
 use crypto_box::{aead::OsRng, PublicKey, SecretKey};
-<<<<<<< HEAD
+use enclave_types::EnclaveError;
 use hex::FromHex;
-=======
-use enclave_types::EnclaveError;
->>>>>>> 0a8e337f
 
 /// An asymmetric key pair (X25519), used for end-to-end encrypted communications.
 pub struct KeyPair {
