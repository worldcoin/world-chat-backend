--- conflicted
+++ resolved
@@ -5,6 +5,7 @@
 use enclave_types::{EnclaveError, EnclaveNotificationRequest};
 use hyper::{Body, Method, Request, Version};
 use pontifex::http::HttpClient;
+use serde::Serialize;
 use serde::Serialize;
 use serde_json::json;
 use tokio::sync::RwLock;
@@ -26,30 +27,18 @@
     let braze_api_endpoint = state.braze_api_url.clone().unwrap();
     let braze_api_endpoint = format!("{braze_api_endpoint}/messages/send");
 
-<<<<<<< HEAD
-    let decrypted_push_ids = request
-        .subscribed_encrypted_push_ids
-        .iter()
-        .map(|id| decrypt_push_id(id.clone(), &encryption_key))
-        .collect::<Result<Vec<String>, EnclaveError>>()?;
-=======
     let user_aliases = request
         .subscribed_encrypted_push_ids
         .iter()
         .map(|id| decrypt_push_id_and_create_alias(id.clone(), &encryption_key))
         .collect::<Result<Vec<UserAlias>, EnclaveError>>()?;
->>>>>>> 2185f230
 
     send_braze_notification(
         client,
         braze_api_key,
         braze_api_endpoint,
         request.topic,
-<<<<<<< HEAD
-        decrypted_push_ids,
-=======
         user_aliases,
->>>>>>> 2185f230
         request.encrypted_message_base64,
     )
     .await?;
@@ -57,19 +46,6 @@
     Ok(())
 }
 
-<<<<<<< HEAD
-fn decrypt_push_id(
-    encrypted_push_id: String,
-    encryption_key: &SecretKey,
-) -> Result<String, EnclaveError> {
-    let encrypted_push_id = hex::decode(encrypted_push_id)
-        .map_err(|e| EnclaveError::BrazeRequestFailed(format!("{e:?}")))?;
-
-    encryption_key
-        .unseal(&encrypted_push_id)
-        .map(|decrypted| hex::encode(decrypted))
-        .map_err(|e| EnclaveError::BrazeRequestFailed(format!("{e:?}")))
-=======
 fn decrypt_push_id_and_create_alias(
     encrypted_push_id: String,
     encryption_key: &SecretKey,
@@ -83,7 +59,6 @@
         .map_err(|e| EnclaveError::BrazeRequestFailed(format!("Unseal failed: {e:?}")))?;
 
     Ok(UserAlias::push_id_alias(push_id))
->>>>>>> 2185f230
 }
 
 #[derive(Serialize)]
@@ -92,8 +67,6 @@
     alias_label: String,
 }
 
-<<<<<<< HEAD
-=======
 impl UserAlias {
     #[must_use]
     pub fn push_id_alias(push_id: String) -> Self {
@@ -104,17 +77,12 @@
     }
 }
 
->>>>>>> 2185f230
 async fn send_braze_notification(
     client: &HttpClient,
     braze_api_key: String,
     braze_api_endpoint: String,
     topic: String,
-<<<<<<< HEAD
-    decrypted_push_ids: Vec<String>,
-=======
     user_aliases: Vec<UserAlias>,
->>>>>>> 2185f230
     encrypted_message_base64: String,
 ) -> Result<(), EnclaveError> {
     let user_aliases = decrypted_push_ids
