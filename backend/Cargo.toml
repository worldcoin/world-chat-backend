[package]
name = "backend"
version = { workspace = true }
edition = { workspace = true }
license = { workspace = true }

[[bin]]
name = "backend"
path = "src/main.rs"

[dependencies]
# Web framework
aide = { workspace = true }
axum = { workspace = true }
axum-jsonschema = { workspace = true }
tower = { workspace = true }
tower-http = { workspace = true }

# Async runtime
tokio = { workspace = true }

# Serialization
serde = { workspace = true }
serde_json = { workspace = true }

# Logging
tracing = { workspace = true }
tracing-subscriber = { workspace = true }

# Datadog tracing
datadog-tracing = { version = "0.3.0", features = ["axum"] }

# Error handling
anyhow = { workspace = true }
thiserror = { workspace = true }

# AWS SDK
aws-config = { workspace = true }
aws-sdk-s3 = { workspace = true }
aws-sdk-dynamodb = { workspace = true }
aws-sdk-sqs = { workspace = true }
aws-sdk-kms = { workspace = true }

# Time
chrono = { workspace = true }

# Schema generation for OpenAPI
schemars = { workspace = true }

# Encoding
base64 = { workspace = true }
hex = { workspace = true }

# Backend Storage
backend_storage = { workspace = true }

# World ID
walletkit-core = { version = "0.1.4", features= ["semaphore"], default-features = false }
semaphore-rs = { version = "0.5" }
reqwest = { workspace = true }

<<<<<<< HEAD
# JWT / JWS
josekit = "0.10.0"
sha2 = { workspace = true }

# OpenSSL
openssl = { workspace = true }
=======
# Mime types
mime = { workspace = true }
>>>>>>> 3357bdd3

[dev-dependencies]
http-body-util = { workspace = true }
tower = { workspace = true }
tokio-test = { workspace = true }
tempfile = { workspace = true }
uuid = { workspace = true }
reqwest = { workspace = true }
sha2 = { workspace = true }
url = { workspace = true }
dotenvy = { workspace = true }
serial_test = { workspace = true }
rand = { workspace = true }
http = { workspace = true }
aws-credential-types = { version = "1.2.5" , features = ["hardcoded-credentials"]}<|MERGE_RESOLUTION|>--- conflicted
+++ resolved
@@ -59,17 +59,15 @@
 semaphore-rs = { version = "0.5" }
 reqwest = { workspace = true }
 
-<<<<<<< HEAD
+# Mime types
+mime = { workspace = true }
+
 # JWT / JWS
 josekit = "0.10.0"
 sha2 = { workspace = true }
 
 # OpenSSL
 openssl = { workspace = true }
-=======
-# Mime types
-mime = { workspace = true }
->>>>>>> 3357bdd3
 
 [dev-dependencies]
 http-body-util = { workspace = true }
