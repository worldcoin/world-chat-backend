--- conflicted
+++ resolved
@@ -53,9 +53,4 @@
 tower = { workspace = true }
 tokio-test = { workspace = true }
 tempfile = { workspace = true }
-<<<<<<< HEAD
-uuid = { workspace = true }
-=======
-uuid = { workspace = true }
-dotenvy = { workspace = true }
->>>>>>> c42b7bdd
+uuid = { workspace = true }