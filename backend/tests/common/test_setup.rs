--- conflicted
+++ resolved
@@ -45,10 +45,18 @@
     }
 
     pub async fn new(presign_expiry_override: Option<u64>, disable_auth: bool) -> Self {
+    /// Create a default test setup with auth disabled
+    #[must_use]
+    pub async fn default() -> Self {
+        Self::new(None, true).await
+    }
+
+    pub async fn new(presign_expiry_override: Option<u64>, disable_auth: bool) -> Self {
         setup_test_env();
 
         let environment = Environment::Development {
             presign_expiry_override,
+            disable_auth,
             disable_auth,
         };
 
@@ -160,45 +168,4 @@
         let response = self.router.clone().oneshot(request).await?;
         Ok(response)
     }
-<<<<<<< HEAD
-=======
-
-    /// Send a DELETE request
-    pub async fn send_delete_request(
-        &self,
-        route: &str,
-        payload: serde_json::Value,
-    ) -> Result<Response, Box<dyn std::error::Error>> {
-        let request = Request::builder()
-            .uri(route)
-            .method("DELETE")
-            .header("Content-Type", "application/json")
-            .body(Body::from(payload.to_string()))?;
-
-        let response = self.router.clone().oneshot(request).await?;
-        Ok(response)
-    }
-
-    /// Send a DELETE request with custom headers (e.g., Authorization)
-    pub async fn send_delete_request_with_headers(
-        &self,
-        route: &str,
-        payload: serde_json::Value,
-        headers: Vec<(&str, &str)>,
-    ) -> Result<Response, Box<dyn std::error::Error>> {
-        let mut request_builder = Request::builder()
-            .uri(route)
-            .method("DELETE")
-            .header("Content-Type", "application/json");
-
-        // Add custom headers
-        for (key, value) in headers {
-            request_builder = request_builder.header(key, value);
-        }
-
-        let request = request_builder.body(Body::from(payload.to_string()))?;
-        let response = self.router.clone().oneshot(request).await?;
-        Ok(response)
-    }
->>>>>>> 0f40efa6
 }