pub mod auth;
pub mod media;

use aide::axum::{
<<<<<<< HEAD
    routing::{get, post},
    ApiRouter,
};
=======
    routing::{post, post_with},
    ApiRouter,
};
use axum_jsonschema::Json;
>>>>>>> b1f5b6af

/// Creates the v1 API router with all v1 handler routes
pub fn handler() -> ApiRouter {
    ApiRouter::new()
        .api_route(
            "/media/presigned-urls",
            post_with(media::create_presigned_upload_url, |op| {
                op.response::<200, Json<media::SuccessResponse>>()
                    .response::<409, Json<media::ConflictResponse>>()
            }),
        )
        .api_route("/media/config", get(media::get_media_config))
        .api_route("/authorize", post(auth::authorize_handler))
}<|MERGE_RESOLUTION|>--- conflicted
+++ resolved
@@ -2,16 +2,10 @@
 pub mod media;
 
 use aide::axum::{
-<<<<<<< HEAD
-    routing::{get, post},
-    ApiRouter,
-};
-=======
-    routing::{post, post_with},
+    routing::{get, post, post_with},
     ApiRouter,
 };
 use axum_jsonschema::Json;
->>>>>>> b1f5b6af
 
 /// Creates the v1 API router with all v1 handler routes
 pub fn handler() -> ApiRouter {
