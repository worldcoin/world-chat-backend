--- conflicted
+++ resolved
@@ -4,40 +4,28 @@
 
 use aide::axum::{
     routing::{get, post},
+    routing::{get, post},
     ApiRouter,
 };
+use axum::middleware;
+
+use crate::middleware::auth::auth_middleware;
 use axum::middleware;
 
 use crate::middleware::auth::auth_middleware;
 
 /// Creates the v1 API router with all v1 handler routes
 pub fn handler() -> ApiRouter {
-<<<<<<< HEAD
     let public_routes = ApiRouter::new().api_route("/authorize", post(auth::authorize_handler));
 
-=======
-    // Public routes (no auth required)
-    let public_routes = ApiRouter::new().api_route("/authorize", post(auth::authorize_handler));
-
-    // Protected routes (auth required) - use regular axum routing for middleware compatibility
->>>>>>> 0f40efa6
     let protected_routes = ApiRouter::new()
         .api_route(
             "/media/presigned-urls",
             post(media::create_presigned_upload_url),
+            post(media::create_presigned_upload_url),
         )
         .api_route("/media/config", get(media::get_media_config))
-<<<<<<< HEAD
         .layer(middleware::from_fn(auth_middleware));
 
-=======
-        .api_route(
-            "/notifications",
-            post(notifications::subscribe).delete(notifications::unsubscribe),
-        )
-        .layer(middleware::from_fn(auth_middleware));
-
-    // Combine public and protected routes
->>>>>>> 0f40efa6
     public_routes.merge(protected_routes)
 }