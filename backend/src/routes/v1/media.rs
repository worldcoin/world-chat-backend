use std::sync::Arc;

use aide::OperationIo;
use axum::Json;
use axum::{http::StatusCode, response::IntoResponse, Extension};
use axum_valid::Valid;
use mime::Mime;
use regex::Regex;
use schemars::JsonSchema;
use serde::{Deserialize, Deserializer, Serialize};
<<<<<<< HEAD
=======
use std::sync::LazyLock;
use tracing::instrument;
use validator::Validate;
>>>>>>> 0a8e337f

use crate::{
    media_storage::MediaStorage,
    types::{AppError, Environment},
};

/// 5 MB Image size limit
const MAX_IMAGE_SIZE_BYTES: i64 = 5 * 1024 * 1024;
/// 15 MB Video size limit
const MAX_VIDEO_SIZE_BYTES: i64 = 15 * 1024 * 1024;
/// Maximum count of assets per message
const MAX_ASSETS_PER_MESSAGE: usize = 10;
/// Regex for lowercase SHA-256 digest
static DIGEST_REGEX: LazyLock<Regex> = LazyLock::new(|| Regex::new(r"[a-f0-9]{64}$").unwrap());

#[derive(Debug, Deserialize, JsonSchema, Validate)]
#[serde(deny_unknown_fields)]
pub struct UploadRequest {
    /// 64-character lowercase hex string (SHA-256 of encrypted blob)
    #[validate(regex(path = *DIGEST_REGEX))]
    pub content_digest_sha256: String,
    /// Size in bytes - max 15 MiB
    #[validate(range(min = 1, max = 15_728_640))]
    pub content_length: i64,
    /// Only Image and Video MIME types are allowed
    #[serde(deserialize_with = "deserialize_allowed_mime")]
    #[schemars(with = "String", description = "Mime type must be image/* or video/*")]
    pub content_type: Mime,
}

fn deserialize_allowed_mime<'de, D>(d: D) -> Result<Mime, D::Error>
where
    D: Deserializer<'de>,
{
    let s = String::deserialize(d)?;
    let m: Mime = s.parse().map_err(serde::de::Error::custom)?;
    if matches!(m.type_(), mime::IMAGE | mime::VIDEO) {
        Ok(m)
    } else {
        Err(serde::de::Error::custom("mime must be image/* or video/*"))
    }
}
#[derive(Debug, Serialize, JsonSchema)]
pub struct SuccessResponse {
    /// Presigned URL to upload the asset to S3
    pub presigned_url: String,
    /// Base64-encoded SHA-256 content digest
    ///
    /// Used in the `x-amz-checksum-sha256` header of the presigned URL
    ///
    /// Read more about it [here](https://docs.aws.amazon.com/AmazonS3/latest/userguide/checking-object-integrity.html)
    pub content_digest_base64: String,
    /// CDN URL of the asset
    ///
    /// Used in XMTP [Remote Attachment message](https://docs.xmtp.org/inboxes/content-types/attachments#send-a-remote-attachment)
    pub asset_url: String,
}

/// Conflict response type
#[derive(Debug, Serialize, JsonSchema)]
pub struct ConflictResponse {
    /// CDN URL of the existing asset
    pub asset_url: String,
}

#[derive(Debug, Serialize, JsonSchema, OperationIo)]
#[serde(untagged)]
pub enum MediaUploadResponse {
    /// Successful response with presigned URL for upload
    Success(SuccessResponse),
    /// Asset already exists, returning existing asset URL
    Conflict(ConflictResponse),
}

impl IntoResponse for MediaUploadResponse {
    fn into_response(self) -> axum::response::Response {
        match self {
            Self::Success(resp) => (StatusCode::OK, Json(resp)).into_response(),
            Self::Conflict(resp) => (StatusCode::CONFLICT, Json(resp)).into_response(),
        }
    }
}

/// Creates a presigned URL for uploading media content to S3
///
/// This function implements a secure media upload workflow with deduplication:
/// 1. Maps the SHA-256 content digest to an S3 key
/// 2. Checks if the object already exists in S3 (deduplication)
/// 3. Generates a presigned PUT URL for the upload if object doesn't exist
///
/// # Arguments
///
/// * `media_storage` - The media storage service instance
/// * `payload` - Upload request containing content digest and length
///
/// # Returns
///
/// Returns `Ok(Json<UploadResponse>)` containing:
/// - `asset_id`: S3 key for the uploaded asset
/// - `presigned_url`: Temporary URL for uploading the content
/// - `expires_at`: ISO-8601 timestamp when the URL expires
///
/// # Errors
///
/// This function can return the following errors:
/// - `BucketError::ObjectExists` - Object with the same SHA-256 already exists in S3
/// - `BucketError::S3Error` - S3 service error during object existence check or presigned URL generation
/// - `BucketError::UpstreamError` - 5xx errors from S3 service during object existence check
/// - `BucketError::ConfigError` - Failed to create presigning configuration
/// - `BucketError::InvalidInput` - Invalid SHA-256 format (not 64-character hex string)
pub async fn create_presigned_upload_url(
    Extension(media_storage): Extension<Arc<MediaStorage>>,
    Extension(environment): Extension<Environment>,
    Valid(Json(payload)): Valid<Json<UploadRequest>>,
) -> Result<MediaUploadResponse, AppError> {
    let s3_key = MediaStorage::map_sha256_to_s3_key(&payload.content_digest_sha256);
    validate_asset_size(&payload.content_type, payload.content_length)?;

    // Step 2: De-duplication Probe
    let exists = media_storage.check_object_exists(&s3_key).await?;
    if exists {
        let asset_url = format!("{}/{}", environment.cdn_url(), s3_key);
        return Ok(MediaUploadResponse::Conflict(ConflictResponse {
            asset_url,
        }));
    }

    // Step 3: Generate Presigned URL
    let presigned_url = media_storage
        .generate_presigned_put_url(
            &payload.content_digest_sha256,
            payload.content_length,
            payload.content_type.to_string().as_str(),
        )
        .await?;

    let asset_url = format!("{}/{}", environment.cdn_url(), s3_key);
    let content_digest_base64 = MediaStorage::map_sha256_to_b64(&payload.content_digest_sha256)?;

    Ok(MediaUploadResponse::Success(SuccessResponse {
        presigned_url: presigned_url.url,
        asset_url,
        content_digest_base64,
    }))
}

fn validate_asset_size(content_type: &Mime, content_length: i64) -> Result<(), AppError> {
    match content_type.type_() {
        mime::VIDEO if content_length > MAX_VIDEO_SIZE_BYTES => Err(AppError::new(
            StatusCode::BAD_REQUEST,
            "invalid_asset_size",
            "Video asset size is too large",
            false,
        )),
        mime::IMAGE if content_length > MAX_IMAGE_SIZE_BYTES => Err(AppError::new(
            StatusCode::BAD_REQUEST,
            "invalid_asset_size",
            "Image asset size is too large",
            false,
        )),
        _ => Ok(()),
    }
}

#[derive(Serialize, JsonSchema)]
pub struct MediaConfigResponse {
    /// Maximum count of assets per message
    max_assets_per_message: usize,
    /// Maximum image size in bytes
    max_image_size_bytes: i64,
    /// Maximum video size in bytes
    max_video_size_bytes: i64,
    /// Trusted CDN URL
    trusted_cdn_url: String,
}

pub async fn get_media_config(
    Extension(environment): Extension<Environment>,
) -> Json<MediaConfigResponse> {
    Json(MediaConfigResponse {
        max_assets_per_message: MAX_ASSETS_PER_MESSAGE,
        max_image_size_bytes: MAX_IMAGE_SIZE_BYTES,
        max_video_size_bytes: MAX_VIDEO_SIZE_BYTES,
        trusted_cdn_url: environment.cdn_url(),
    })
}<|MERGE_RESOLUTION|>--- conflicted
+++ resolved
@@ -8,12 +8,8 @@
 use regex::Regex;
 use schemars::JsonSchema;
 use serde::{Deserialize, Deserializer, Serialize};
-<<<<<<< HEAD
-=======
 use std::sync::LazyLock;
-use tracing::instrument;
 use validator::Validate;
->>>>>>> 0a8e337f
 
 use crate::{
     media_storage::MediaStorage,
