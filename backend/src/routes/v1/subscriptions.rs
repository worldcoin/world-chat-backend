use std::sync::Arc;

use axum::{extract::Query, http::StatusCode, Extension, Json};
use axum_valid::Valid;
use futures::future::join_all;
use schemars::JsonSchema;
use serde::{Deserialize, Serialize};
<<<<<<< HEAD
use tracing::warn;
=======
use tracing::{instrument, warn};
use validator::Validate;
>>>>>>> 0a8e337f

use crate::{middleware::AuthenticatedUser, types::AppError};
use backend_storage::push_subscription::{
    PushSubscription, PushSubscriptionStorage, PushSubscriptionStorageError,
};

/// In the context of XMTP hmac keys for a conversation are rotated every 30-day epoch cycle
/// We set a maximum of 40 days to prevent bad actors subscribing to a topic for a longer period of time
const MAX_TTL_SECS: i64 = 40 * 24 * 60 * 60; // 40 days

#[derive(Debug, Deserialize, Serialize, JsonSchema, Validate)]
#[serde(deny_unknown_fields)]
pub struct CreateSubscriptionRequest {
    /// Topic for the subscription
    #[validate(length(min = 1))]
    pub topic: String,
    /// HMAC key for subscription validation (42 bytes or 84 hex characters)
    #[validate(length(equal = 84))]
    pub hmac_key: String,
    /// TTL as unix timestamp
    #[validate(custom(function = "validate_ttl"))]
    pub ttl: i64,
}

#[derive(Debug, Deserialize, JsonSchema)]
pub struct UnsubscribeQuery {
    /// HMAC key for subscription validation (42 bytes or 84 hex characters)
    #[validate(length(equal = 84))]
    pub hmac_key: String,
    /// Topic to unsubscribe from
    #[validate(length(min = 1))]
    pub topic: String,
}

// Custom validator for TTL
fn validate_ttl(ttl: i64) -> Result<(), validator::ValidationError> {
    let now = chrono::Utc::now().timestamp();

    // strictly > now + 1 second
    if ttl <= now + 1 {
        let mut error = validator::ValidationError::new("invalid_ttl");
        error.message = Some(std::borrow::Cow::Borrowed(
            "TTL must be greater than now + 1 second",
        ));
        return Err(error);
    }

    // strictly < now + 40 days
    if ttl >= now + MAX_TTL_SECS {
        let mut error = validator::ValidationError::new("invalid_ttl");
        error.message = Some(std::borrow::Cow::Borrowed(
            "TTL must be less than 40 days in the future",
        ));
        return Err(error);
    }

    Ok(())
}

/// Subscribe to push notifications for multiple topics
///
/// Creates push notification subscriptions for the authenticated user. Each subscription
/// associates a topic with an HMAC key for validation and includes a TTL for automatic cleanup.
///
/// ## Idempotent Behavior
///
/// If a subscription already exists for the same topic and HMAC key, the error is logged
/// but the operation continues successfully. This provides idempotent behavior while maintaining
/// security - users cannot update their encrypted push ID for existing subscriptions to prevent
/// distinguishing between legitimate key rotation and potential security risks.
///
/// ## Push ID Rotation Security
///
/// When users legitimately rotate their encrypted push ID, they should resubscribe with new
/// HMAC keys in the next 30-day epoch cycle rather than updating existing subscriptions.
///
/// # Arguments
///
/// * `user` - The authenticated user making the subscription request
/// * `push_storage` - DynamoDB storage handler for push subscriptions
/// * `payload` - Array of subscription requests, each containing topic, HMAC key, and TTL
///
/// # Returns
///
/// Returns `201 CREATED` on successful subscription creation, even if some subscriptions
/// already existed (idempotent operation).
///
/// # Errors
///
/// Returns an error if:
/// - `400 BAD_REQUEST` - Empty payload array
/// - `401 UNAUTHORIZED` - Invalid or missing authentication
/// - `503 SERVICE_UNAVAILABLE` - Database connectivity issues
/// - `500 INTERNAL_SERVER_ERROR` - Other unexpected errors during storage operations
pub async fn subscribe(
    user: AuthenticatedUser,
    Extension(push_storage): Extension<Arc<PushSubscriptionStorage>>,
    Valid(Json(payload)): Valid<Json<Vec<CreateSubscriptionRequest>>>,
) -> Result<StatusCode, AppError> {
    // Validate that the payload is not empty
    if payload.is_empty() {
        return Err(AppError::new(
            StatusCode::BAD_REQUEST,
            "empty_payload",
            "Empty payload",
            false,
        ));
    }

    let push_subscriptions = payload
        .into_iter()
        .map(|s| PushSubscription {
            hmac_key: s.hmac_key,
            deletion_request: None,
            topic: s.topic,
            ttl: s.ttl,
            encrypted_push_id: user.encrypted_push_id.clone(),
        })
        .collect::<Vec<PushSubscription>>();

    let db_operations = push_subscriptions
        .iter()
        .map(|subscription| push_storage.insert(subscription));

    // Run all insertions concurrently
    let results = join_all(db_operations).await;

    for result in results {
        match result {
            Ok(()) => {}
            // We don't allow a user to update his encrypted push id, because we can't distinguish
            // between a legitimate rotation and a security risk.
            // If a user legitimately rotates his encrypted push id, it will be used in the
            // next 30-day epoch cycle where he would resubscibe with the new hmac keys.
            Err(PushSubscriptionStorageError::PushSubscriptionExists) => {
                warn!("subscription already exists");
            }
            Err(other) => {
                // Fail on any other error
                return Err(AppError::from(other));
            }
        }
    }

    Ok(StatusCode::CREATED)
}

/// Unsubscribe from push notifications for a specific topic
///
/// Removes or marks for deletion a push notification subscription. The behavior depends on
/// whether the requesting user is the original subscriber:
///
/// - **If the user is the original subscriber**: The subscription is immediately deleted
/// - **If the user is not the original subscriber**: The user's encrypted push ID is added to the deletion_request set,
///   this acts as a tombstone for the subscription, and if the plaintext push ids are the same it's lazily deleted.
///
/// # Arguments
///
/// * `user` - The authenticated user making the unsubscribe request
/// * `push_storage` - DynamoDB storage handler for push subscriptions
/// * `query` - Query parameters containing topic and HMAC key
///
/// # Returns
///
/// Returns `204 NO_CONTENT` on successful unsubscription or deletion request.
///
/// # Errors
///
/// Returns an error if:
/// - `404 NOT_FOUND` - Subscription with the given topic and HMAC key does not exist
/// - `401 UNAUTHORIZED` - Invalid or missing authentication
/// - `400 BAD_REQUEST` - Missing or invalid query parameters
/// - `500 INTERNAL_SERVER_ERROR` - Other unexpected errors during storage operations
<<<<<<< HEAD
=======
#[instrument(skip(push_storage, query))]
>>>>>>> 0a8e337f
pub async fn unsubscribe(
    user: AuthenticatedUser,
    Extension(push_storage): Extension<Arc<PushSubscriptionStorage>>,
    Query(query): Query<UnsubscribeQuery>,
) -> Result<StatusCode, AppError> {
    // Validate that fields are not empty
    if query.topic.is_empty() {
        return Err(AppError::new(
            StatusCode::BAD_REQUEST,
            "empty_topic",
            "Topic cannot be empty",
            false,
        ));
    }

    if query.hmac_key.is_empty() || query.hmac_key.len() != 84 {
        return Err(AppError::new(
            StatusCode::BAD_REQUEST,
            "invalid_hmac_key",
            "HMAC key must be exactly 84 characters",
            false,
        ));
    }

    let push_subscription = push_storage
        .get_one(&query.topic, &query.hmac_key)
        .await?
        .ok_or_else(|| {
            AppError::new(
                StatusCode::NOT_FOUND,
                "push_subscription_not_found",
                "Push subscription not found",
                false,
            )
        })?;

    if push_subscription.encrypted_push_id == user.encrypted_push_id {
        push_storage.delete(&query.topic, &query.hmac_key).await?;
    } else {
        // Add the user's encrypted push id to the deletion request using native DynamoDB string set ADD
        push_storage
            .append_delete_request(&query.topic, &query.hmac_key, &user.encrypted_push_id)
            .await?;
    }

    Ok(StatusCode::NO_CONTENT)
}

// The validate_subscribe_payload function has been removed since validation is now
// handled by the validator crate and axum-valid extractor<|MERGE_RESOLUTION|>--- conflicted
+++ resolved
@@ -5,12 +5,8 @@
 use futures::future::join_all;
 use schemars::JsonSchema;
 use serde::{Deserialize, Serialize};
-<<<<<<< HEAD
 use tracing::warn;
-=======
-use tracing::{instrument, warn};
 use validator::Validate;
->>>>>>> 0a8e337f
 
 use crate::{middleware::AuthenticatedUser, types::AppError};
 use backend_storage::push_subscription::{
@@ -184,10 +180,6 @@
 /// - `401 UNAUTHORIZED` - Invalid or missing authentication
 /// - `400 BAD_REQUEST` - Missing or invalid query parameters
 /// - `500 INTERNAL_SERVER_ERROR` - Other unexpected errors during storage operations
-<<<<<<< HEAD
-=======
-#[instrument(skip(push_storage, query))]
->>>>>>> 0a8e337f
 pub async fn unsubscribe(
     user: AuthenticatedUser,
     Extension(push_storage): Extension<Arc<PushSubscriptionStorage>>,
