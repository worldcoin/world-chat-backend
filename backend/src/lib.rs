#![deny(clippy::all, clippy::pedantic, clippy::nursery, dead_code)]

<<<<<<< HEAD
pub mod handlers;
pub mod media_storage;
=======
pub mod media_storage;
pub mod routes;
pub mod server;
>>>>>>> c42b7bdd
pub mod types;<|MERGE_RESOLUTION|>--- conflicted
+++ resolved
@@ -1,11 +1,6 @@
 #![deny(clippy::all, clippy::pedantic, clippy::nursery, dead_code)]
 
-<<<<<<< HEAD
-pub mod handlers;
-pub mod media_storage;
-=======
 pub mod media_storage;
 pub mod routes;
 pub mod server;
->>>>>>> c42b7bdd
 pub mod types;