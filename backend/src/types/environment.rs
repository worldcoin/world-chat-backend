--- conflicted
+++ resolved
@@ -18,6 +18,8 @@
         presign_expiry_override: Option<u64>,
         /// Optional enable auth
         disable_auth: bool,
+        /// Optional enable auth
+        disable_auth: bool,
     },
 }
 
@@ -229,8 +231,6 @@
             Self::Development { disable_auth, .. } => *disable_auth,
         }
     }
-<<<<<<< HEAD
-=======
 
     /// Returns the Dynamo DB table name for push subscriptions
     ///
@@ -259,7 +259,6 @@
             Self::Development { .. } => "topic-index".to_string(),
         }
     }
->>>>>>> 0f40efa6
 }
 
 #[cfg(test)]
