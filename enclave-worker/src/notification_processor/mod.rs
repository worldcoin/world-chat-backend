use anyhow::Context;
use backend_storage::{
    push_subscription::PushSubscriptionStorage,
    queue::{Notification, NotificationQueue, QueueMessage},
};
use enclave_types::EnclaveNotificationRequest;
use std::sync::Arc;
use tokio_util::sync::CancellationToken;
use tracing::{error, info};

pub struct NotificationProcessor {
    queue: Arc<NotificationQueue>,
    #[allow(dead_code)] // Will be used for nitro enclave integration to delete subscriptions
    storage: Arc<PushSubscriptionStorage>,
    pontifex_connection_details: pontifex::client::ConnectionDetails,
    shutdown: CancellationToken,
}

impl NotificationProcessor {
    /// Creates a new `NotificationProcessor`
    ///
    /// # Panics
    ///
    /// If the HTTP client fails to create, this will panic.
    #[must_use]
    pub fn new(
        queue: Arc<NotificationQueue>,
        storage: Arc<PushSubscriptionStorage>,
        shutdown: CancellationToken,
        pontifex_connection_details: pontifex::client::ConnectionDetails,
    ) -> Self {
        Self {
            queue,
            storage,
            shutdown,
            pontifex_connection_details,
        }
    }

    pub async fn start(self) {
        info!("Starting NotificationProcessor");

        // Poll queue until shutdown
        while !self.shutdown.is_cancelled() {
            tokio::select! {
<<<<<<< HEAD
                result = self.poll_once() => match result {
                    Ok(_) => {}
                    Err(e) => {
                        error!(error = ?e, "Failed to poll messages");
                    }
                },
                _ = self.shutdown.cancelled() => {
=======
                _ = self.poll_once() => {},
                () = self.shutdown.cancelled() => {
>>>>>>> d935d85f
                    info!("Queue poller shutting down");
                    break;
                }
            }
        }

        info!("NotificationProcessor shutdown complete");
    }

    async fn poll_once(&self) -> anyhow::Result<()> {
        let messages = self
            .queue
            .poll_messages()
            .await
            .context("Failed to poll messages")?;

        // TODO: Make these requests in parallel to improve performance
        for message in messages {
            tracing::info!("Processing message: {}", message.message_id);
            self.process_and_ack(message).await?;
        }

        Ok(())
    }

    async fn process_and_ack(&self, message: QueueMessage<Notification>) -> anyhow::Result<()> {
        let notification = message.body;
        let receipt_handle = message.receipt_handle;

        pontifex::client::send::<EnclaveNotificationRequest>(
            self.pontifex_connection_details,
            &EnclaveNotificationRequest {
                topic: notification.topic,
                subscribed_encrypted_push_ids: notification.subscribed_encrypted_push_ids,
                encrypted_message_base64: notification.encrypted_message_base64,
            },
        )
        .await??;

        // Acknowledge the message after successful processing
        self.queue.ack_message(&receipt_handle).await?;

        Ok(())
    }
}<|MERGE_RESOLUTION|>--- conflicted
+++ resolved
@@ -43,7 +43,6 @@
         // Poll queue until shutdown
         while !self.shutdown.is_cancelled() {
             tokio::select! {
-<<<<<<< HEAD
                 result = self.poll_once() => match result {
                     Ok(_) => {}
                     Err(e) => {
@@ -51,10 +50,6 @@
                     }
                 },
                 _ = self.shutdown.cancelled() => {
-=======
-                _ = self.poll_once() => {},
-                () = self.shutdown.cancelled() => {
->>>>>>> d935d85f
                     info!("Queue poller shutting down");
                     break;
                 }
