--- conflicted
+++ resolved
@@ -3,15 +3,11 @@
 use anyhow::Result;
 use backend_storage::{push_subscription::PushSubscriptionStorage, queue::NotificationQueue};
 use datadog_tracing::axum::shutdown_signal;
-<<<<<<< HEAD
 use enclave_types::EnclaveInitializeRequest;
-use enclave_worker::{notification_processor::NotificationProcessor, server, types::Environment};
-=======
 use enclave_worker::{
     cache::CacheManager, notification_processor::NotificationProcessor, redis::RedisClient, server,
     types::Environment,
 };
->>>>>>> f0210909
 use tokio_util::sync::CancellationToken;
 use tracing::info;
 
@@ -65,6 +61,11 @@
     let cache_manager = CacheManager::new(redis_client);
     info!("✅ Initialized Cache Manager");
 
+    // Initialize Redis client
+    let redis_client = RedisClient::new(&env.redis_url()).await?;
+    let cache_manager = CacheManager::new(redis_client);
+    info!("✅ Initialized Cache Manager");
+
     // Single shutdown token for everything
     let shutdown_token = CancellationToken::new();
     let signal_token = shutdown_token.clone();
