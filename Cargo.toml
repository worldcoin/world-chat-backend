--- conflicted
+++ resolved
@@ -16,28 +16,15 @@
 
 [workspace.dependencies]
 # Web framework
-<<<<<<< HEAD
-aide = { version = "0.14.2", features = [
-    "redoc",
-    "swagger",
+aide = { version = "0.13.4", features = [
+    "axum",
     "scalar",
-    "axum-json",
     "macros",
 ] }
-axum       = "0.8.4"
+axum-jsonschema = { version = "0.8.0", features = ["aide"] }
+axum = "0.7.9"
 tower      = "0.5.2"
 tower-http = { version = "0.6.2", features = ["trace", "timeout"] }
-=======
-aide = { version = "0.13.4", features = [
-    "axum",
-    "macros",
-    "scalar",
-] }
-axum       = "0.7.9"
-tower      = "0.5.2"
-tower-http = { version = "0.6.2", features = ["trace", "timeout"] }
-axum-jsonschema = { version = "0.8.0", features = ["aide"] }
->>>>>>> c42b7bdd
 
 # Async runtime
 tokio = { version = "1.44.1", features = ["full"] }
@@ -78,4 +65,4 @@
 tokio-test = "0.4.4"
 tempfile = "3.20.0"
 uuid = { version = "1.17.0", features = ["v4"] }
-dotenvy = "0.15.7"+dotenvy = "0.15.7"
