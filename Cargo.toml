[workspace]
members = [
    "backend",
    "enclave-worker",
    "secure-enclave",
    "shared/backend_storage",
    "notification-worker",
    "shared/enclave-types",
]
resolver = "2"

[workspace.package]
edition      = "2021"
rust-version = "1.86.0"
version      = "0.1.0"
license      = "MIT"

[workspace.dependencies]
# Web framework
aide = { version = "0.13.4", features = [
    "axum",
    "scalar",
    "macros",
] }
axum-jsonschema = { version = "0.8.0", features = ["aide"] }
axum = "0.7.9"
tower      = "0.5.2"
tower-http = { version = "0.6.2", features = ["trace", "timeout"] }

# Async 
tokio = { version = "1.47.1", features = ["full"] }
futures = "0.3.31"

# Serialization
serde      = { version = "1.0", features = ["derive"] }
serde_json = "1.0"

# Error handling
anyhow    = "1.0"
thiserror = "2.0"

# Encoding
base64 = "0.22.1"
hex = "0.4.3"

# Logging
tracing            = "0.1"
tracing-subscriber = { version = "0.3", features = ["env-filter", "json"] }

# Time
chrono = { version = "0.4", features = ["serde"] }

# HTTP
http = "1.1"

# AWS SDK
aws-config = "1.5"
aws-sdk-sqs = "1.64"
aws-sdk-dynamodb = "1.82"
aws-sdk-s3 = "1.82"
aws-sdk-kms = "1.82"

# Schema generation for OpenAPI
schemars = { version = "0.8.21", features = ["derive"] }

# DynamoDB serialization
serde_dynamo = { version = "4", features = ["aws-sdk-dynamodb+1"] }

# Strum
strum = { version = "0.26.3", features = ["derive"] }

# Internal workspace dependencies
backend_storage = { path = "shared/backend_storage" }

# HTTP client
reqwest = { version = "0.12", features = ["json", "stream", "rustls-tls"], default-features = false }

# Mime types
mime = "0.3.0"

# Crypto
p256 = { version = "0.13", features = ["ecdsa", "pkcs8"] }

hmac = "0.12.1"

<<<<<<< HEAD
# Datadog tracing
datadog-tracing = { version = "0.3.0", features = ["axum"] }
=======
# Enclave types
enclave-types = { path = "shared/enclave-types" }
>>>>>>> 3580d060

# Test dependencies
http-body-util = "0.1.3"
tokio-test = "0.4.4"
tempfile = "3.20.0"
uuid = { version = "1.17.0", features = ["v4"] }
dotenvy = "0.15.7"
sha2 = "0.10"
url = "2.5"
serial_test = "3.2.0"
rand = "0.8"
<|MERGE_RESOLUTION|>--- conflicted
+++ resolved
@@ -83,13 +83,11 @@
 
 hmac = "0.12.1"
 
-<<<<<<< HEAD
+# Enclave types
+enclave-types = { path = "shared/enclave-types" }
+
 # Datadog tracing
 datadog-tracing = { version = "0.3.0", features = ["axum"] }
-=======
-# Enclave types
-enclave-types = { path = "shared/enclave-types" }
->>>>>>> 3580d060
 
 # Test dependencies
 http-body-util = "0.1.3"
