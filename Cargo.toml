[workspace]
members = [
    "backend",
    "enclave-worker",
    "secure-enclave",
    "shared/backend_storage",
    "notification-worker",
     # TODO remove this and move types to common-types
    "shared/enclave-types",
    "shared/common-types",
]
resolver = "2"

[workspace.package]
edition      = "2021"
rust-version = "1.86.0"
version      = "0.1.0"
license      = "MIT"

[workspace.dependencies]
# Web framework
aide = { version = "0.13.4", features = [
    "axum",
    "scalar",
    "macros",
] }
axum-jsonschema = { version = "0.8.0", features = ["aide"] }
axum = "0.7.9"
tower      = "0.5.2"
tower-http = { version = "0.6.2", features = ["trace", "timeout"] }

# Async 
tokio = { version = "1.47.1", features = ["full"] }
tokio-util = { version = "0.7.11" }
futures = "0.3.31"
async-trait = "0.1.89"

# Serialization
serde      = { version = "1.0", features = ["derive"] }
serde_json = "1.0"

# Error handling
anyhow    = "1.0"
thiserror = "2.0"

# Encoding
base64 = "0.22.1"
hex = "0.4.3"

# Logging
tracing            = "0.1"
tracing-subscriber = { version = "0.3", features = ["env-filter", "json"] }

# Time
chrono = { version = "0.4", features = ["serde"] }

# HTTP
http = "1.1"

# AWS SDK
aws-config = "1.5"
aws-sdk-sqs = "1.64"
aws-sdk-dynamodb = "1.82"
aws-sdk-s3 = "1.82"
aws-sdk-kms = "1.82"

# Schema generation for OpenAPI
schemars = { version = "0.8.21", features = ["derive"] }

# DynamoDB serialization
serde_dynamo = { version = "4", features = ["aws-sdk-dynamodb+1"] }

# Strum
strum = { version = "0.26.3", features = ["derive"] }

# Internal workspace dependencies
backend_storage = { path = "shared/backend_storage" }

# HTTP client
reqwest = { version = "0.12", features = ["json", "stream", "rustls-tls"], default-features = false }

# Mime types
mime = "0.3.0"

# Crypto
p256 = { version = "0.13", features = ["ecdsa", "pkcs8"] }

hmac = "0.12.1"

# Enclave types
enclave-types = { path = "shared/enclave-types" }

<<<<<<< HEAD
# Pontifex
pontifex = { version = "1.0.1" }
=======
# Common types 
common-types = { path = "shared/common-types" }
>>>>>>> d6439bba

# Datadog tracing
datadog-tracing = { version = "0.3.0", features = ["axum"] }

# Test dependencies
http-body-util = "0.1.3"
tokio-test = "0.4.4"
tempfile = "3.20.0"
uuid = { version = "1.17.0", features = ["v4"] }
dotenvy = "0.15.7"
sha2 = "0.10"
url = "2.5"
serial_test = "3.2.0"
rand = "0.8"
<|MERGE_RESOLUTION|>--- conflicted
+++ resolved
@@ -90,13 +90,8 @@
 # Enclave types
 enclave-types = { path = "shared/enclave-types" }
 
-<<<<<<< HEAD
-# Pontifex
-pontifex = { version = "1.0.1" }
-=======
 # Common types 
 common-types = { path = "shared/common-types" }
->>>>>>> d6439bba
 
 # Datadog tracing
 datadog-tracing = { version = "0.3.0", features = ["axum"] }
